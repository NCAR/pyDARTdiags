# SPDX-License-Identifier: Apache-2.0
import os
import pytest
import tempfile
import datetime as dt
import pandas as pd
from pydartdiags.obs_sequence import obs_sequence as obsq
from pydartdiags.stats import stats
import numpy as np
import yaml


class TestConvertDartTime:
    def test_case1(self):
        result = obsq.convert_dart_time(0, 0)
        expected = dt.datetime(1601, 1, 1)
        assert result == expected

    def test_case2(self):
        result = obsq.convert_dart_time(86400, 0)
        expected = dt.datetime(1601, 1, 2)
        assert result == expected

    def test_case3(self):
        result = obsq.convert_dart_time(0, 1)
        expected = dt.datetime(1601, 1, 2)
        assert result == expected

    def test_case4(self):
        result = obsq.convert_dart_time(2164, 151240)
        expected = dt.datetime(2015, 1, 31, 0, 36, 4)
        assert result == expected


class TestSanitizeInput:
    @pytest.fixture
    def bad_loc_file_path(self):
        test_dir = os.path.dirname(__file__)
        return os.path.join(test_dir, "data", "obs_seq.invalid_loc")

    def test_catch_bad_loc(self, bad_loc_file_path):
        with pytest.raises(
            ValueError,
            match="Neither 'loc3d' nor 'loc1d' could be found in the observation sequence.",
        ):
            obj = obsq.ObsSequence(bad_loc_file_path)


class TestOneDimensional:
    @pytest.fixture
    def obs_seq_file_path(self):
        test_dir = os.path.dirname(__file__)
        return os.path.join(test_dir, "data", "obs_seq.1d.final")

    def test_read1d(self, obs_seq_file_path):
        obj = obsq.ObsSequence(obs_seq_file_path)
        assert obj.loc_mod == "loc1d"
        assert len(obj.df) == 40  # 40 obs in the file
        assert (
            obj.df.columns.str.contains("posterior").sum() == 22
        )  # 20 members + mean + spread
        assert obj.df.columns.str.contains("prior").sum() == 22


class TestSynonyms:
    @pytest.fixture
    def synonym_file_path(self):
        test_dir = os.path.dirname(__file__)
        return os.path.join(test_dir, "data", "obs_seq.final.ascii.syn")

    def test_single(self, synonym_file_path):
        obj1 = obsq.ObsSequence(synonym_file_path, synonyms="observationx")
        assert "observationx" in obj1.synonyms_for_obs

    def test_list(self, synonym_file_path):
        obj2 = obsq.ObsSequence(
            synonym_file_path, synonyms=["synonym1", "synonym2", "observationx"]
        )
        assert "synonym1" in obj2.synonyms_for_obs
        assert "synonym2" in obj2.synonyms_for_obs


class TestBinaryObsSequence:
    @pytest.fixture
    def binary_obs_seq_file_path(self):
        test_dir = os.path.dirname(__file__)
        return os.path.join(test_dir, "data", "obs_seq.final.binary.small")

    def test_read_binary(self, binary_obs_seq_file_path):
        obj = obsq.ObsSequence(binary_obs_seq_file_path)
        assert len(obj.df) > 0  # Ensure the DataFrame is not empty


class TestWriteAscii:
    @pytest.fixture
    def ascii_obs_seq_file_path(self):
        test_dir = os.path.dirname(__file__)
        return os.path.join(test_dir, "data", "obs_seq.final.ascii.small")

    @pytest.fixture
    def temp_dir(self):
        with tempfile.TemporaryDirectory() as tmpdirname:
            yield tmpdirname

    def normalize_whitespace(self, line):
        return "".join(line.split())

    def compare_files_line_by_line(self, file1, file2):
        """
        Compare two files line by line, ensuring that they have the same content.

        This function reads two files line by line, splits each line into components,
        and compares each component. If the components can be converted to floats,
        they are compared as floats. If the conversion fails, the components are
        compared as strings after normalizing whitespace. The function also ensures
        that both files have the same number of lines.

        Args:
            file1 (str): Path to the first file to compare.
            file2 (str): Path to the second file to compare.

        Raises:
            AssertionError: If the files have different numbers of components on any line,
                            if any corresponding components differ, or if the files have
                            different numbers of lines.
        """
        with open(file1, "r") as f1, open(file2, "r") as f2:
            for line1, line2 in zip(f1, f2):
                components1 = line1.split()
                components2 = line2.split()

                assert len(components1) == len(
                    components2
                ), f"Different number of components:\n{line1}\n{line2}"

                for comp1, comp2 in zip(components1, components2):
                    try:
                        # Attempt to convert to float and compare
                        assert float(comp1) == float(
                            comp2
                        ), f"Difference found:\n{line1}\n{line2}"
                    except ValueError:
                        # If conversion fails, normalize whitespace and compare as strings
                        normalized_comp1 = self.normalize_whitespace(comp1)
                        normalized_comp2 = self.normalize_whitespace(comp2)
                        assert (
                            normalized_comp1 == normalized_comp2
                        ), f"Difference found:\n{line1}\n{line2}"

        # Ensure both files have the same number of lines
        with open(file1, "r") as f1, open(file2, "r") as f2:
            lines1 = f1.readlines()
            lines2 = f2.readlines()
            assert len(lines1) == len(lines2), "Files have different number of lines"

    @pytest.mark.parametrize(
        "ascii_obs_seq_file_path",
        [
            os.path.join(
                os.path.dirname(__file__), "data", "obs_seq.final.ascii.small"
            ),
            os.path.join(os.path.dirname(__file__), "data", "obs_seq.final.post.small"),
            os.path.join(
                os.path.dirname(__file__), "data", "obs_seq.final.ascii.test_meta"
            ),
            os.path.join(os.path.dirname(__file__), "data", "obs_seq.1d.final"),
            os.path.join(os.path.dirname(__file__), "data", "obs_seq.out.GSI.small"),
<<<<<<< HEAD
            os.path.join(os.path.dirname(__file__), "data", "obs_seq.final.qc2_2obs"),
=======
            os.path.join(os.path.dirname(__file__), "data", "obs_seq.in.all-id"),
            os.path.join(os.path.dirname(__file__), "data", "obs_seq.in.mix"),
            os.path.join(os.path.dirname(__file__), "data", "obs_seq.final.wrfhydro"),
>>>>>>> a0e6c261
        ],
    )
    def test_write_ascii(self, ascii_obs_seq_file_path, temp_dir):
        # Create a temporary file path for the output
        temp_output_file_path = os.path.join(temp_dir, "obs_seq.final.ascii.write")

        # Create an instance of the obs_sequence class and write the output file
        obj = obsq.ObsSequence(ascii_obs_seq_file_path)
        obj.write_obs_seq(temp_output_file_path)

        # Ensure the output file exists
        assert os.path.exists(temp_output_file_path)

        # Compare the written file with the reference file, line by line
        self.compare_files_line_by_line(temp_output_file_path, ascii_obs_seq_file_path)

        # Clean up is handled by the temporary directory context manager

    @pytest.mark.parametrize(
        "obs_seq_file_path",
        [
            os.path.join(
                os.path.dirname(__file__), "data", "obs_seq.final.ascii.small"
            ),
            os.path.join(os.path.dirname(__file__), "data", "obs_seq.out.GSI.small"),
        ],
    )
    def test_write_after_stats(self, obs_seq_file_path, temp_dir):
        # Create a temporary file path for the output
        temp_output_file_path = os.path.join(
            temp_dir, "obs_seq.final.ascii.write-after-stats"
        )

        # Create an instance of the obs_sequence class and write the output file
        obj = obsq.ObsSequence(obs_seq_file_path)
        stats.diag_stats(obj.df)  # add the stats columns
        obj.write_obs_seq(temp_output_file_path)

        # Ensure the output file exists
        assert os.path.exists(temp_output_file_path)

        # Compare the written file with the reference file, line by line
        self.compare_files_line_by_line(temp_output_file_path, obs_seq_file_path)

        # Clean up is handled by the temporary directory context manager

    @pytest.mark.parametrize(
        "obs_seq_file_path",
        [
            os.path.join(
                os.path.dirname(__file__), "data", "obs_seq.final.ascii.small"
            ),
            os.path.join(os.path.dirname(__file__), "data", "obs_seq.out.GSI.small"),
        ],
    )
    def test_write_after_bin(self, obs_seq_file_path, temp_dir):
        # Create a temporary file path for the output
        temp_output_file_path = os.path.join(
            temp_dir, "obs_seq.final.ascii.write-after-bin"
        )

        # Create an instance of the obs_sequence class and write the output file
        obj = obsq.ObsSequence(obs_seq_file_path)
        hPalevels = [
            0.0,
            100.0,
            150.0,
            200.0,
            250.0,
            300.0,
            400.0,
            500.0,
            700,
            850,
            925,
            1000,
        ]  # hPa
        levels = [i * 100 for i in hPalevels]
        stats.bin_by_layer(obj.df, levels)  # add the stats columns
        obj.write_obs_seq(temp_output_file_path)

        # Ensure the output file exists
        assert os.path.exists(temp_output_file_path)

        # Compare the written file with the reference file, line by line
        self.compare_files_line_by_line(temp_output_file_path, obs_seq_file_path)

        # Clean up is handled by the temporary directory context manager

    def test_write_after_remove_obs(self, temp_dir):
        # Create a temporary file path for the output
        temp_output_file_path = os.path.join(
            temp_dir, "obs_seq.final.ascii.write-after-remove-obs"
        )

        # Create an instance of the obs_sequence class
        obs_seq_file_path = os.path.join(
            os.path.dirname(__file__), "data", "obs_seq.final.ascii.small"
        )
        obj = obsq.ObsSequence(obs_seq_file_path)

        # Remove obs except ACARS_TEMPERATURE
        obj.df = obj.df[(obj.df["type"] == "ACARS_TEMPERATURE")]

        # Write the output file
        obj.write_obs_seq(temp_output_file_path)

        # Ensure the output file exists
        assert os.path.exists(temp_output_file_path)

        reference_file_path = os.path.join(
            os.path.dirname(__file__), "data", "only_acars.final"
        )

        # Compare the written file with the reference file, line by line
        self.compare_files_line_by_line(temp_output_file_path, reference_file_path)


class TestObsDataframe:
    @pytest.fixture
    def obs_seq(self):
        # Create a sample DataFrame to simulate the observation sequence
        data = {
            "DART_quality_control": [0, 1, 2, 0, 3, 0],
            "type": ["type1", "type2", "type1", "type3", "type2", "type1"],
            "observation": [1.0, 2.0, 3.0, 4.0, 5.0, 5.2],
            "prior_ensemble_mean": [1.1, 2.1, 3.1, 4.1, 5.1, 5.3],
            "prior_ensemble_spread": [0.1, 0.2, 0.3, 0.4, 0.5, 0.6],
        }
        df = pd.DataFrame(data)

        # Create an instance of ObsSequence with the sample DataFrame
        obs_seq = obsq.ObsSequence(file=None)
        obs_seq.df = df
        return obs_seq

    def test_select_by_dart_qc(self, obs_seq):
        dart_qc_value = 2
        result = obs_seq.select_by_dart_qc(dart_qc_value).reset_index(drop=True)

        # Expected DataFrame
        expected_data = {
            "DART_quality_control": [2],
            "type": ["type1"],
            "observation": [3.0],
            "prior_ensemble_mean": [3.1],
            "prior_ensemble_spread": [0.3],
        }
        expected_df = pd.DataFrame(expected_data)

        # Assert that the result matches the expected DataFrame, ignoring the index
        pd.testing.assert_frame_equal(result, expected_df)

    def test_select_used_qcs(self, obs_seq):
        result = obs_seq.select_used_qcs().reset_index(drop=True)

        # Expected DataFrame
        expected_data = {
            "DART_quality_control": [0, 2, 0, 0],
            "type": ["type1", "type1", "type3", "type1"],
            "observation": [1.0, 3.0, 4.0, 5.2],
            "prior_ensemble_mean": [1.1, 3.1, 4.1, 5.3],
            "prior_ensemble_spread": [0.1, 0.3, 0.4, 0.6],
        }
        expected_df = pd.DataFrame(expected_data)

        # Assert that the result matches the expected DataFrame, ignoring the index
        pd.testing.assert_frame_equal(result, expected_df)

    def test_possible_vs_used(self, obs_seq):
        result = obs_seq.possible_vs_used()

        # Expected DataFrame
        expected_data = {
            "type": ["type1", "type2", "type3"],
            "possible": [3, 2, 1],
            "used": [3, 0, 1],
        }
        expected_df = pd.DataFrame(expected_data)

        # Assert that the result matches the expected DataFrame, ignoring the index
        pd.testing.assert_frame_equal(result, expected_df)


class TestJoin:
    @pytest.fixture
    def obs_seq1d_file_path(self):
        test_dir = os.path.dirname(__file__)
        return os.path.join(test_dir, "data", "obs_seq.1d.final")

    @pytest.fixture
    def binary_obs_seq_file_path(self):
        test_dir = os.path.dirname(__file__)
        return os.path.join(test_dir, "data", "obs_seq.final.binary.small")

    @pytest.fixture
    # 10 obs
    def ascii_obs_seq_file_path1(self):
        test_dir = os.path.dirname(__file__)
        return os.path.join(test_dir, "data", "obs_seq.final.ascii.small")

    @pytest.fixture
    # 3 obs
    def ascii_obs_seq_file_path2(self):
        test_dir = os.path.dirname(__file__)
        return os.path.join(test_dir, "data", "obs_seq.final.ascii.small.more-types")

    @pytest.fixture
    # 3 obs
    def ascii_obs_seq_file_path3(self):
        test_dir = os.path.dirname(__file__)
        return os.path.join(
            test_dir, "data", "obs_seq.final.ascii.small.not-so-many-types"
        )

    @pytest.fixture
    def ascii_obs_seq_file_path4(self):
        test_dir = os.path.dirname(__file__)
        return os.path.join(
            test_dir, "data", "obs_seq.final.ascii.small.not-so-many-copies"
        )

    def is_reverse_dict(self, dict1, dict2):
        return {v: k for k, v in dict1.items()} == dict2

    def test_empty_list(self):
        with pytest.raises(
            ValueError, match="The list of observation sequences is empty."
        ):
            obsq.ObsSequence.join([])

    def test_join_diff_locs(self, obs_seq1d_file_path, binary_obs_seq_file_path):
        obj1 = obsq.ObsSequence(obs_seq1d_file_path)
        obj2 = obsq.ObsSequence(binary_obs_seq_file_path)
        with pytest.raises(
            ValueError, match="All observation sequences must have the same loc_mod."
        ):
            obsq.ObsSequence.join([obj1, obj2])

    def test_join_three_obs_seqs(
        self,
        ascii_obs_seq_file_path1,
        ascii_obs_seq_file_path2,
        ascii_obs_seq_file_path3,
    ):
        obj1 = obsq.ObsSequence(ascii_obs_seq_file_path1)
        obj2 = obsq.ObsSequence(ascii_obs_seq_file_path2)
        obj3 = obsq.ObsSequence(ascii_obs_seq_file_path3)
        obs_seq_mega = obsq.ObsSequence.join([obj1, obj2, obj3])

        assert obs_seq_mega.all_obs == None
        assert len(obs_seq_mega.df) == 16  # obs in the dataframe
        assert obs_seq_mega.loc_mod == "loc3d"
        assert obs_seq_mega.has_assimilation_info() == True
        assert obs_seq_mega.has_posterior() == False
        assert list(obs_seq_mega.types.keys()) == list(range(1, 8))  # 7 obs types
        obs_types = [
            "ACARS_TEMPERATURE",
            "ACARS_U_WIND_COMPONENT",
            "ACARS_V_WIND_COMPONENT",
            "AIRCRAFT_TEMPERATURE",
            "AIRCRAFT_U_WIND_COMPONENT",
            "AIRCRAFT_V_WIND_COMPONENT",
            "PINK_LAND_SFC_ALTIMETER",
        ]
        all_obs_present = all(
            value in obs_seq_mega.types.values() for value in obs_types
        )
        assert all_obs_present
        assert self.is_reverse_dict(obs_seq_mega.types, obs_seq_mega.reverse_types)

    def test_join_list_sub_copies(
        self, ascii_obs_seq_file_path1, ascii_obs_seq_file_path3
    ):
        obj1 = obsq.ObsSequence(ascii_obs_seq_file_path1)
        obj3 = obsq.ObsSequence(ascii_obs_seq_file_path3)
        obs_seq_mega = obsq.ObsSequence.join(
            [obj1, obj3], ["prior_ensemble_mean", "observation", "Data_QC"]
        )

        assert obs_seq_mega.n_non_qc == 2
        assert obs_seq_mega.n_qc == 1
        assert obs_seq_mega.n_copies == 3
        assert obs_seq_mega.copie_names == [
            "observation",
            "prior_ensemble_mean",
            "Data_QC",
        ]  # order is important

    def test_join_list_sub_copies_no_qc(
        self, ascii_obs_seq_file_path1, ascii_obs_seq_file_path3
    ):
        obj1 = obsq.ObsSequence(ascii_obs_seq_file_path1)
        obj3 = obsq.ObsSequence(ascii_obs_seq_file_path3)
        obs_seq_mega = obsq.ObsSequence.join(
            [obj1, obj3], ["observation", "prior_ensemble_spread"]
        )

        assert obs_seq_mega.n_non_qc == 2
        assert obs_seq_mega.n_qc == 0
        assert obs_seq_mega.n_copies == 2
        assert obs_seq_mega.copie_names == ["observation", "prior_ensemble_spread"]

    def test_join_copies_not_in_all(
        self, ascii_obs_seq_file_path1, ascii_obs_seq_file_path4
    ):
        obj1 = obsq.ObsSequence(ascii_obs_seq_file_path1)
        obj4 = obsq.ObsSequence(ascii_obs_seq_file_path4)
        with pytest.raises(
            ValueError, match="All observation sequences must have the same copies."
        ):
            obsq.ObsSequence.join([obj1, obj4])

    def test_join_copies_not_all_have_subset(
        self, ascii_obs_seq_file_path1, ascii_obs_seq_file_path4
    ):
        obj1 = obsq.ObsSequence(ascii_obs_seq_file_path1)
        obj4 = obsq.ObsSequence(ascii_obs_seq_file_path4)
        with pytest.raises(
            ValueError, match="All observation sequences must have the selected copies."
        ):
            obsq.ObsSequence.join([obj1, obj4], ["prior_ensemble_member_41"])

    def test_join_list_sub_copies(
        self, ascii_obs_seq_file_path1, ascii_obs_seq_file_path3
    ):
        obj1 = obsq.ObsSequence(ascii_obs_seq_file_path1)
        obj3 = obsq.ObsSequence(ascii_obs_seq_file_path3)
        obs_seq_mega = obsq.ObsSequence.join(
            [obj1, obj3], ["prior_ensemble_mean", "observation", "Data_QC"]
        )
        assert obs_seq_mega.has_assimilation_info() == False
        assert obs_seq_mega.has_posterior() == False


class TestCreateHeader:
    def test_create_header(self):
        obj = obsq.ObsSequence(file=None)

        obj.types = {1: "ACARS_BELLYBUTTON", 2: "NCEP_TOES"}
        obj.n_non_qc = 2
        obj.n_qc = 1
        obj.n_copies = obj.n_non_qc + obj.n_qc
        obj.copie_names = ["observation", "mean", "qc"]

        n = 5  # max_num_obs, size of dataframe
        obj.create_header(n)

        # Define the expected header
        expected_header = [
            "obs_sequence",
            "obs_type_definitions",
            "2",
            "1 ACARS_BELLYBUTTON",
            "2 NCEP_TOES",
            "num_copies: 2  num_qc: 1",
            "num_obs: 5  max_num_obs: 5",
            "observation",
            "mean",
            "qc",
            "first: 1 last: 5",
        ]
        assert obj.header == expected_header


class TestSplitMetadata:
    def test_split_metadata_with_external_FO(self):
        metadata = ["meta1", "meta2", "external_FO1", "meta3", "meta4"]
        before_external_FO, after_external_FO = obsq.ObsSequence.split_metadata(
            metadata
        )
        assert before_external_FO == ["meta1", "meta2"]
        assert after_external_FO == ["external_FO1", "meta3", "meta4"]

    def test_split_metadata_without_external_FO(self):
        metadata = ["meta1", "meta2", "meta3", "meta4"]
        before_external_FO, after_external_FO = obsq.ObsSequence.split_metadata(
            metadata
        )
        assert before_external_FO == ["meta1", "meta2", "meta3", "meta4"]
        assert after_external_FO == []

    def test_split_metadata_multiple_external_FO(self):
        metadata = ["meta1", "external_FO1", "meta2", "external_FO2", "meta3"]
        before_external_FO, after_external_FO = obsq.ObsSequence.split_metadata(
            metadata
        )
        assert before_external_FO == ["meta1"]
        assert after_external_FO == ["external_FO1", "meta2", "external_FO2", "meta3"]

    def test_split_metadata_empty_list(self):
        metadata = []
        before_external_FO, after_external_FO = obsq.ObsSequence.split_metadata(
            metadata
        )
        assert before_external_FO == []
        assert after_external_FO == []

    def test_split_metadata_no_external_FO(self):
        metadata = ["meta1", "meta2", "meta3"]
        before_external_FO, after_external_FO = obsq.ObsSequence.split_metadata(
            metadata
        )
        assert before_external_FO == ["meta1", "meta2", "meta3"]
        assert after_external_FO == []

    def test_split_metadata_external_FO_at_start(self):
        metadata = ["external_FO1", "meta1", "meta2"]
        before_external_FO, after_external_FO = obsq.ObsSequence.split_metadata(
            metadata
        )
        assert before_external_FO == []
        assert after_external_FO == ["external_FO1", "meta1", "meta2"]

    def test_split_metadata_external_FO_at_end(self):
        metadata = ["meta1", "meta2", "external_FO1"]
        before_external_FO, after_external_FO = obsq.ObsSequence.split_metadata(
            metadata
        )
        assert before_external_FO == ["meta1", "meta2"]
        assert after_external_FO == ["external_FO1"]


class TestGenerateLinkedListPattern:
    def test_generate_linked_list_pattern(self):
        n = 1
        expected_pattern = ["0           -1         -1"]
        result = obsq.ObsSequence.generate_linked_list_pattern(n)
        assert result == expected_pattern

        n = 3
        expected_pattern = [
            "-1          2          -1",
            "1           3          -1",
            "2           -1         -1",
        ]
        result = obsq.ObsSequence.generate_linked_list_pattern(n)
        assert result == expected_pattern

        n = 6
        expected_pattern = [
            "-1          2          -1",
            "1           3          -1",
            "2           4          -1",
            "3           5          -1",
            "4           6          -1",
            "5           -1         -1",
        ]
        result = obsq.ObsSequence.generate_linked_list_pattern(n)
        assert result == expected_pattern


class TestCreateHeaderFromDataFrame:
    @pytest.fixture
    def obs_seq(self):
        # Create a sample DataFrame for testing - some columns are not used in the header
        data = {
            "type": [
                "ACARS_TEMPERATURE",
                "ACARS_TEMPERATURE",
                "RADIOSONDE_U_WIND_COMPONENT",
            ],
            "latitude": [10.0, 20.0, 30.0],
            "longitude": [40.0, 50.0, 60.0],
            "vertical": [100.0, 200.0, 300.0],
            "observation": [1.0, 2.0, 3.0],
            "prior_ensemble_mean": [1.1, 2.1, 3.1],
            "prior_ensemble_spread": [0.1, 0.2, 0.3],
            "posterior_ensemble_mean": [1.2, 2.2, 3.2],
            "posterior_ensemble_spread": [0.2, 0.3, 0.4],
            "DART_quality_control": [0, 1, 2],
            "obs_err_var": [0.01, 0.02, 0.03],
            "linked_list": [
                "-1          2          -1",
                "1           3          -1",
                "2           -1         -1",
            ],
            "posterior_sq_err": [0.04, 0.05, 0.06],
        }
        df = pd.DataFrame(data)

        # Create an instance of obs_sequence with the sample DataFrame
        obs_seq = obsq.ObsSequence(file=None)
        obs_seq.df = df
        obs_seq.reverse_types = {
            "ACARS_TEMPERATURE": 1,
            "RADIOSONDE_U_WIND_COMPONENT": 2,
        }
        obs_seq.n_non_qc = 4
        obs_seq.n_qc = 1
        return obs_seq

    def test_create_header_from_dataframe(self, obs_seq):
        # Call the method to create the header
        obs_seq.create_header_from_dataframe()

        # Verify the header is correctly created
        expected_header = [
            "obs_sequence",
            "obs_type_definitions",
            "2",
            "1 ACARS_TEMPERATURE",
            "2 RADIOSONDE_U_WIND_COMPONENT",
            "num_copies: 4  num_qc: 1",
            "num_obs:          3 max_num_obs:          3",
            "observation",
            "prior ensemble mean",
            "prior ensemble spread",
            "posterior ensemble mean",
            "posterior ensemble spread",
            "DART quality control",
            "first:            1 last:            3",
        ]

        assert expected_header == obs_seq.header


class TestUpdateTypesDicts:
    @pytest.fixture
    def sample_df(self):
        data = {
            "type": [
                "ACARS_TEMPERATURE",
                "ACARS_TEMPERATURE",
                "RADIOSONDE_U_WIND_COMPONENT",
                "PINEAPPLE_COUNT",
            ],
            "latitude": [10.0, 20.0, 30.0, 40.0],
            "longitude": [40.0, 50.0, 60.0, 70.0],
            "vertical": [100.0, 200.0, 300.0, 400.0],
            "time": [1000, 2000, 3000, 4000],
            "observation": [1.0, 2.0, 3.0, 4.0],
            "obs_err_var": [0.01, 0.02, 0.03, 0.04],
        }
        return pd.DataFrame(data)

    def test_update_types_dicts(self, sample_df):
        reverse_types = {"ACARS_TEMPERATURE": 32, "RADIOSONDE_U_WIND_COMPONENT": 51}
        expected_reverse_types = {
            "ACARS_TEMPERATURE": 32,
            "RADIOSONDE_U_WIND_COMPONENT": 51,
            "PINEAPPLE_COUNT": 52,
        }
        expected_types = {
            32: "ACARS_TEMPERATURE",
            51: "RADIOSONDE_U_WIND_COMPONENT",
            52: "PINEAPPLE_COUNT",
        }

        updated_reverse_types, types = obsq.ObsSequence.update_types_dicts(
            sample_df, reverse_types
        )

        assert updated_reverse_types == expected_reverse_types
        assert types == expected_types


class TestCompositeTypes:
    @pytest.fixture
    def obs_seq(self):
        test_dir = os.path.dirname(__file__)
        file_path = os.path.join(test_dir, "data", "three-obs.final")

        # Create an instance of obs_sequence with the 'three-obs.final' file
        obs_seq = obsq.ObsSequence(file_path)
        return obs_seq

    @pytest.mark.parametrize(
        "composite_types_arg",
        [
            None,
            "use_default",
            os.path.join(os.path.dirname(__file__), "data", "composite_acars.yaml"),
        ],
    )
    def test_composite_types(self, obs_seq, composite_types_arg):

        # Save the original DataFrame for comparison
        orig_df = obs_seq.df.copy()
        # Call the composite_types method
        if composite_types_arg is None:
            obs_seq.composite_types()
        else:
            obs_seq.composite_types(composite_types=composite_types_arg)

        # Verify composite types added to the DataFrame
        types = obs_seq.df["type"].unique()
        expected_composite_types = [
            "ACARS_TEMPERATURE",
            "ACARS_U_WIND_COMPONENT",
            "ACARS_V_WIND_COMPONENT",
            "ACARS_HORIZONTAL_WIND",
        ]

        assert len(types) == len(expected_composite_types)
        for type in expected_composite_types:
            assert type in types

        # Verify that the columns themselves are unchanged
        assert obs_seq.df.columns.equals(
            orig_df.columns
        ), f"Columns changed: {obs_seq.df.columns}"

        # Verify composite types are correctly calculated
        prior_columns = obs_seq.df.filter(regex="prior_ensemble").columns.tolist()
        posterior_columns = obs_seq.df.filter(
            regex="posterior_ensemble"
        ).columns.tolist()
        combo_cols = ["observation", "obs_err_var"] + prior_columns + posterior_columns

        for col in combo_cols:
            u_wind = obs_seq.df.loc[
                obs_seq.df["type"] == "ACARS_U_WIND_COMPONENT", col
            ].values[0]
            v_wind = obs_seq.df.loc[
                obs_seq.df["type"] == "ACARS_V_WIND_COMPONENT", col
            ].values[0]
            wind = obs_seq.df.loc[
                obs_seq.df["type"] == "ACARS_HORIZONTAL_WIND", col
            ].values[0]
            assert np.isclose(
                np.sqrt(u_wind**2 + v_wind**2), wind
            ), f"Mismatch in column {col}: {wind} != sqrt({u_wind}^2 + {v_wind}^2)"

        # Verify that the non-composite columns are unchanged
        for col in obs_seq.df.columns:
            if col not in combo_cols:
                assert (
                    obs_seq.df.loc[
                        obs_seq.df["type"] == "ACARS_U_WIND_COMPONENT", col
                    ].values[0]
                    == orig_df.loc[
                        orig_df["type"] == "ACARS_U_WIND_COMPONENT", col
                    ].values[0]
                )
                assert (
                    obs_seq.df.loc[
                        obs_seq.df["type"] == "ACARS_V_WIND_COMPONENT", col
                    ].values[0]
                    == orig_df.loc[
                        orig_df["type"] == "ACARS_V_WIND_COMPONENT", col
                    ].values[0]
                )

        # Horizontal wind not in original, should be the same as the component
        for col in obs_seq.df.columns:
            if col not in combo_cols and col != "type":
                assert (
                    obs_seq.df.loc[
                        obs_seq.df["type"] == "ACARS_HORIZONTAL_WIND", col
                    ].values[0]
                    == obs_seq.df.loc[
                        obs_seq.df["type"] == "ACARS_U_WIND_COMPONENT", col
                    ].values[0]
                )

        # Verify that the non-composite types are unchanged for all columns
        for col in obs_seq.df.columns:
            assert (
                obs_seq.df.loc[obs_seq.df["type"] == "ACARS_TEMPERATURE", col].values[0]
                == orig_df.loc[orig_df["type"] == "ACARS_TEMPERATURE", col].values[0]
            )

    def test_composite_types_dups_catch(self):
        test_dir = os.path.dirname(__file__)
        file_path = os.path.join(test_dir, "data", "dups-obs.final")

        dup = obsq.ObsSequence(file_path)
        # Test that composite_types raises an error
        with pytest.raises(Exception, match="There are duplicates in the components."):
            dup.composite_types(raise_on_duplicate=True)

    def test_composite_types_dups(self):
        test_dir = os.path.dirname(__file__)
        file_path = os.path.join(test_dir, "data", "dups-obs.final")

        obs_seq = obsq.ObsSequence(file_path)

        # Save the original DataFrame for comparison
        orig_df = obs_seq.df.copy()

        # Test that composite_types does not raise an error
        obs_seq.composite_types(raise_on_duplicate=False)

        # Verify that the DataFrame has the expected types
        types = obs_seq.df["type"].unique()
        expected_composite_types = [
            "ACARS_TEMPERATURE",
            "ACARS_U_WIND_COMPONENT",
            "ACARS_V_WIND_COMPONENT",
            "ACARS_HORIZONTAL_WIND",
        ]
        assert len(types) == len(expected_composite_types)
        for type in expected_composite_types:
            assert type in types

        # Verify composite types are correctly calculated
        prior_columns = obs_seq.df.filter(regex="prior_ensemble").columns.tolist()
        posterior_columns = obs_seq.df.filter(
            regex="posterior_ensemble"
        ).columns.tolist()
        combo_cols = ["observation", "obs_err_var"] + prior_columns + posterior_columns

        for col in combo_cols:
            u_wind = obs_seq.df.loc[
                obs_seq.df["type"] == "ACARS_U_WIND_COMPONENT", col
            ].values[0]
            v_wind = obs_seq.df.loc[
                obs_seq.df["type"] == "ACARS_V_WIND_COMPONENT", col
            ].values[0]
            wind = obs_seq.df.loc[
                obs_seq.df["type"] == "ACARS_HORIZONTAL_WIND", col
            ].values[0]
            assert np.isclose(
                np.sqrt(u_wind**2 + v_wind**2), wind
            ), f"Mismatch in column {col}: {wind} != sqrt({u_wind}^2 + {v_wind}^2)"

        # Verify that the non-composite columns are unchanged
        for col in obs_seq.df.columns:
            if col not in combo_cols:
                assert (
                    obs_seq.df.loc[
                        obs_seq.df["type"] == "ACARS_U_WIND_COMPONENT", col
                    ].values[0]
                    == orig_df.loc[
                        orig_df["type"] == "ACARS_U_WIND_COMPONENT", col
                    ].values[0]
                )
                assert (
                    obs_seq.df.loc[
                        obs_seq.df["type"] == "ACARS_V_WIND_COMPONENT", col
                    ].values[0]
                    == orig_df.loc[
                        orig_df["type"] == "ACARS_V_WIND_COMPONENT", col
                    ].values[0]
                )

        # Horizontal wind not in original, should be the same as the component
        for col in obs_seq.df.columns:
            if col not in combo_cols and col != "type":
                assert (
                    obs_seq.df.loc[
                        obs_seq.df["type"] == "ACARS_HORIZONTAL_WIND", col
                    ].values[0]
                    == obs_seq.df.loc[
                        obs_seq.df["type"] == "ACARS_U_WIND_COMPONENT", col
                    ].values[0]
                )

        # Verify that the non-composite types are unchanged for all columns
        for col in obs_seq.df.columns:
            assert (
                obs_seq.df.loc[obs_seq.df["type"] == "ACARS_TEMPERATURE", col].values[0]
                == orig_df.loc[orig_df["type"] == "ACARS_TEMPERATURE", col].values[0]
            )

    def test_no_yaml_file(self):
        with pytest.raises(Exception):
            obsq.load_yaml_to_dict("nonexistent.yaml")

    def test_load_yaml_to_dict_broken_file(self, tmpdir):
        # Create a broken YAML file
        broken_yaml_content = """
        composite_types:
          ACARS_HORIZONTAL_WIND:
            components: [ACARS_U_WIND_COMPONENT, ACARS_V_WIND_COMPONENT
        """
        broken_file = tmpdir.join("broken_composite_types.yaml")
        with open(broken_file, "w") as f:
            f.write(broken_yaml_content)

        # Test that load_yaml_to_dict raises an exception for the broken YAML file
        with pytest.raises(yaml.YAMLError):
            obsq.load_yaml_to_dict(broken_file)

    def test_composite_types_more_than_two_components(self, tmpdir):
        # Create a YAML file with a composite type with more than 2 components
        composite_yaml = """
        acars_super_wind:
            components: [ACARS_U_WIND_COMPONENT, ACARS_V_WIND_COMPONENT, ACARS_TEMPERATURE]
        """
        composite_file = tmpdir.join("composite_more_than_two.yaml")
        with open(composite_file, "w") as f:
            f.write(composite_yaml)

        test_dir = os.path.dirname(__file__)
        file_path = os.path.join(test_dir, "data", "three-obs.final")
        obs_seq = obsq.ObsSequence(file_path)
        # Should raise an exception due to >2 components
        with pytest.raises(
            Exception, match="components must be a list of two component types."
        ):
            obs_seq.composite_types(composite_types=str(composite_file))


class TestUpdateAttributesFromDf:
    def test_update_attributes_from_df(self):
        obj = obsq.ObsSequence(file=None)
        df1 = pd.DataFrame(
            {
                "obs_num": [1, 2],
                "observation": [10.0, 20.0],
                "linked_list": ["-1 2 -1", "1 -1 -1"],
                "type": ["A", "B"],
                "time": [dt.datetime(2020, 1, 1), dt.datetime(2020, 1, 2)],
            }
        )
        obj.df = df1
        obj.update_attributes_from_df()

        # Check initial state
        assert obj.columns == ["obs_num", "observation", "linked_list", "type", "time"]
        assert obj.all_obs == None
        assert obj.copie_names == ["observation"]
        assert obj.n_copies == 1
        # Check linked_list and obs_num updated
        assert list(obj.df["obs_num"]) == [1, 2]
        assert list(
            obj.df["linked_list"]
        ) == obsq.ObsSequence.generate_linked_list_pattern(2)

        # Change the DataFrame
        df2 = pd.DataFrame(
            {
                "obs_num": [3],
                "observation": [30.0],
                "prior_ensemble_mean": [15.0],
                "linked_list": ["-1 -1 -1"],
                "type": ["C"],
                "time": [dt.datetime(2020, 1, 3)],
            }
        )
        obj.df = df2
        obj.update_attributes_from_df()

        # Check updated state
        assert obj.columns == [
            "obs_num",
            "observation",
            "prior_ensemble_mean",
            "linked_list",
            "type",
            "time",
        ]
        assert obj.all_obs == None
        assert "prior_ensemble_mean" in obj.copie_names
        assert obj.n_copies == 2  # observation and prior_ensemble_mean
        assert list(obj.df["obs_num"]) == [1]
        assert list(
            obj.df["linked_list"]
        ) == obsq.ObsSequence.generate_linked_list_pattern(1)

    def test_update_attributes_from_df_drop_column(self):
        obj = obsq.ObsSequence(file=None)
        df = pd.DataFrame(
            {
                "obs_num": [1, 2],
                "observation": [10.0, 20.0],
                "prior_ensemble_mean": [1.5, 2.5],
                "linked_list": ["-1 2 -1", "1 -1 -1"],
                "type": ["A", "B"],
                "time": [dt.datetime(2020, 1, 1), dt.datetime(2020, 1, 2)],
            }
        )
        obj.df = df
        obj.update_attributes_from_df()

        # Initial state
        assert "prior_ensemble_mean" in obj.copie_names
        assert obj.n_copies == 2  # observation and prior_ensemble_mean
        assert list(obj.df["obs_num"]) == [1, 2]
        assert list(
            obj.df["linked_list"]
        ) == obsq.ObsSequence.generate_linked_list_pattern(2)

        # Drop a column and update
        obj.df = obj.df.drop(columns=["prior_ensemble_mean"])
        obj.update_attributes_from_df()

        # Check that the dropped column is no longer present
        assert "prior_ensemble_mean" not in obj.copie_names
        assert obj.n_copies == 1  # only observation left
        assert list(obj.df["obs_num"]) == [1, 2]
        assert list(
            obj.df["linked_list"]
        ) == obsq.ObsSequence.generate_linked_list_pattern(2)

    def test_update_attributes_from_df_qc_counts(self):
        obj = obsq.ObsSequence(file=None)
        df = pd.DataFrame(
            {
                "obs_num": [1, 2],
                "observation": [10.0, 20.0],
                "DART_QC": [0, 1],
                "linked_list": ["-1 2 -1", "1 -1 -1"],
                "type": ["A", "B"],
                "time": [dt.datetime(2020, 1, 1), dt.datetime(2020, 1, 2)],
            }
        )
        obj.df = df
        obj.copie_names = ["observation", "DART_QC"]
        obj.non_qc_copie_names = ["observation"]
        obj.qc_copie_names = ["DART_QC"]
        obj.n_non_qc = 1
        obj.n_qc = 1
        obj.update_attributes_from_df()

        # Check initial QC/non-QC counts
        assert obj.n_non_qc == 1
        assert obj.n_qc == 1
        assert obj.non_qc_copie_names == ["observation"]
        assert obj.qc_copie_names == ["DART_QC"]
        assert list(obj.df["obs_num"]) == [1, 2]
        assert list(
            obj.df["linked_list"]
        ) == obsq.ObsSequence.generate_linked_list_pattern(2)

        # Now drop the QC column and update
        obj.df = obj.df.drop(columns=["DART_QC"])
        obj.update_attributes_from_df()

        # Check that n_qc is now 0 and n_non_qc is 1
        assert obj.n_non_qc == 1
        assert obj.n_qc == 0
        assert obj.non_qc_copie_names == ["observation"]
        assert obj.qc_copie_names == []
        assert list(obj.df["obs_num"]) == [1, 2]
        assert list(
            obj.df["linked_list"]
        ) == obsq.ObsSequence.generate_linked_list_pattern(2)

    def test_update_attributes_from_df_drop_multiple_qc_copies(self):
        obj = obsq.ObsSequence(file=None)
        # Initial DataFrame with 1 non-QC and 3 QC copies
        df = pd.DataFrame(
            {
                "obs_num": [1, 2],
                "observation": [10.0, 20.0],
                "QC1": [0, 1],
                "QC2": [1, 0],
                "QC3": [2, 2],
                "linked_list": ["-1 2 -1", "1 -1 -1"],
                "type": ["A", "B"],
                "time": [dt.datetime(2020, 1, 1), dt.datetime(2020, 1, 2)],
            }
        )
        obj.df = df
        obj.copie_names = ["observation", "QC1", "QC2", "QC3"]
        obj.non_qc_copie_names = ["observation"]
        obj.qc_copie_names = ["QC1", "QC2", "QC3"]
        obj.n_non_qc = 1
        obj.n_qc = 3

        obj.update_attributes_from_df()

        # Check initial QC/non-QC counts
        assert obj.n_non_qc == 1
        assert obj.n_qc == 3
        assert obj.non_qc_copie_names == ["observation"]
        assert obj.qc_copie_names == ["QC1", "QC2", "QC3"]
        assert list(obj.df["obs_num"]) == [1, 2]
        assert list(
            obj.df["linked_list"]
        ) == obsq.ObsSequence.generate_linked_list_pattern(2)

        # Drop two QC columns and update
        obj.df = obj.df.drop(columns=["QC2", "QC3"])
        obj.update_attributes_from_df()

        # Check that only one QC copy remains
        assert obj.n_non_qc == 1
        assert obj.n_qc == 1
        assert obj.non_qc_copie_names == ["observation"]
        assert obj.qc_copie_names == ["QC1"]
        assert obj.copie_names == ["observation", "QC1"]
        assert list(obj.df["obs_num"]) == [1, 2]
        assert list(
            obj.df["linked_list"]
        ) == obsq.ObsSequence.generate_linked_list_pattern(2)

    def test_update_attributes_from_df_drop_row(self):
        obj = obsq.ObsSequence(file=None)
        df = pd.DataFrame(
            {
                "obs_num": [1, 2, 3],
                "observation": [10.0, 20.0, 30.0],
                "linked_list": ["-1 2 -1", "1 3 -1", "2 -1 -1"],
                "type": ["A", "B", "C"],
                "time": [
                    dt.datetime(2020, 1, 1),
                    dt.datetime(2020, 1, 2),
                    dt.datetime(2020, 1, 3),
                ],
            }
        )
        obj.df = df
        obj.update_attributes_from_df()

        # Drop the middle row (index 1)
        obj.df = obj.df.drop(index=1).reset_index(drop=True)
        obj.update_attributes_from_df()

        # After dropping, only rows with obs_num 1 and 3 remain, but obs_num should be renumbered
        assert list(obj.df["obs_num"]) == [1, 2]
        assert list(
            obj.df["linked_list"]
        ) == obsq.ObsSequence.generate_linked_list_pattern(2)
        assert obj.n_copies == 1
        assert obj.n_qc == 0
        assert obj.n_non_qc == 1
        assert obj.copie_names == ["observation"]
        assert obj.columns == ["obs_num", "observation", "linked_list", "type", "time"]

    def test_update_attributes_from_df_add_column(self):
        obj = obsq.ObsSequence(file=None)
        df = pd.DataFrame(
            {
                "obs_num": [1, 2],
                "observation": [10.0, 20.0],
                "linked_list": ["-1 2 -1", "1 -1 -1"],
                "type": ["A", "B"],
                "time": [dt.datetime(2020, 1, 1), dt.datetime(2020, 1, 2)],
            }
        )
        obj.df = df
        obj.update_attributes_from_df()

        # Insert a new column between 'observation' and 'linked_list'
        insert_at = obj.df.columns.get_loc("linked_list")
        obj.df.insert(insert_at, "prior_ensemble_mean", [1.5, 2.5])
        obj.update_attributes_from_df()

        # Check that the new column is present and in the correct position
        assert obj.df.columns.tolist() == [
            "obs_num",
            "observation",
            "prior_ensemble_mean",
            "linked_list",
            "type",
            "time",
        ]
        assert "prior_ensemble_mean" in obj.copie_names
        assert obj.n_copies == 2  # observation and prior_ensemble_mean
        assert obj.n_qc == 0  # no QC columns
        assert obj.n_non_qc == 2
        assert list(obj.df["obs_num"]) == [1, 2]
        assert list(
            obj.df["linked_list"]
        ) == obsq.ObsSequence.generate_linked_list_pattern(2)


class TestQC2Replacement:
    @pytest.fixture
    def obs_seq(self):
        # Create a sample DataFrame for testing
        data = {
            "DART_quality_control": [0, 2, 2, 0],
            "posterior_ensemble_mean": [1.1, -888888.0, -888888.0, 2.2],
            "posterior_ensemble_spread": [0.1, -888888.0, -888888.0, 0.2],
            "posterior_ensemble_member_1": [1.0, -888888.0, -888888.0, 2.0],
            "posterior_ensemble_member_2": [1.2, -888888.0, -888888.0, 2.3],
        }
        df = pd.DataFrame(data)

        # Create an instance of obs_sequence with the sample DataFrame
        obs_seq = obsq.ObsSequence(file=None)
        obs_seq.df = df
        return obs_seq

    @pytest.fixture
    def obs_seq_nan(self):
        # Create a sample DataFrame for testing
        data_nan = {
            "DART_quality_control": [0, 2, 2, 0],
            "posterior_ensemble_mean": [1.1, np.nan, np.nan, 2.2],
            "posterior_ensemble_spread": [0.1, np.nan, np.nan, 0.2],
            "posterior_ensemble_member_1": [1.0, np.nan, np.nan, 2.0],
            "posterior_ensemble_member_2": [1.2, np.nan, np.nan, 2.3],
        }
        df = pd.DataFrame(data_nan)

        # Create an instance of obs_sequence with the sample DataFrame
        obs_seq_nan = obsq.ObsSequence(file=None)
        obs_seq_nan.df = df
        return obs_seq_nan
    
    def test_replace_qc2_nan(self, obs_seq):
        # Call the replace_qc2_r8s method
        obsq.replace_qc2_nan(obs_seq.df)

         # Verify that NaNs are correctly replaced for QC2 rows
        assert (
            obs_seq.df.loc[
                obs_seq.df["DART_quality_control"] == 2.0, "posterior_ensemble_mean"
            ]
            .isnull()
            .all()
        )
        assert (
            obs_seq.df.loc[
                obs_seq.df["DART_quality_control"] == 2.0, "posterior_ensemble_spread"
            ]
            .isnull()
            .all()
        )
        assert (
            obs_seq.df.loc[
                obs_seq.df["DART_quality_control"] == 2.0, "posterior_ensemble_member_1"
            ]
            .isnull()
            .all()
        )
        assert (
            obs_seq.df.loc[
                obs_seq.df["DART_quality_control"] == 2.0, "posterior_ensemble_member_2"
            ]
            .isnull()
            .all()
        )

    def test_revert_qc2_r8s(self, obs_seq_nan):
        # Revert NaNs back to MISSING_R8s
        obsq.revert_qc2_nan(obs_seq_nan.df)

        # Verify that MISSING_R8s (-888888.0) are correctly restored for QC2 rows
        assert (
            obs_seq_nan.df.loc[
                obs_seq_nan.df["DART_quality_control"] == 2.0, "posterior_ensemble_mean"
            ]
            == -888888.0
        ).all()
        assert (
            obs_seq_nan.df.loc[
                obs_seq_nan.df["DART_quality_control"] == 2.0, "posterior_ensemble_spread"
            ]
            == -888888.0
        ).all()
        assert (
            obs_seq_nan.df.loc[
                obs_seq_nan.df["DART_quality_control"] == 2.0, "posterior_ensemble_member_1"
            ]
            == -888888.0
        ).all()
        assert (
            obs_seq_nan.df.loc[
                obs_seq_nan.df["DART_quality_control"] == 2.0, "posterior_ensemble_member_2"
            ]
            == -888888.0
        ).all()


if __name__ == "__main__":
    pytest.main()<|MERGE_RESOLUTION|>--- conflicted
+++ resolved
@@ -165,13 +165,10 @@
             ),
             os.path.join(os.path.dirname(__file__), "data", "obs_seq.1d.final"),
             os.path.join(os.path.dirname(__file__), "data", "obs_seq.out.GSI.small"),
-<<<<<<< HEAD
             os.path.join(os.path.dirname(__file__), "data", "obs_seq.final.qc2_2obs"),
-=======
             os.path.join(os.path.dirname(__file__), "data", "obs_seq.in.all-id"),
             os.path.join(os.path.dirname(__file__), "data", "obs_seq.in.mix"),
             os.path.join(os.path.dirname(__file__), "data", "obs_seq.final.wrfhydro"),
->>>>>>> a0e6c261
         ],
     )
     def test_write_ascii(self, ascii_obs_seq_file_path, temp_dir):
